--- conflicted
+++ resolved
@@ -1,16 +1,11 @@
 <Project Sdk="Microsoft.NET.Sdk">
 
   <PropertyGroup>
-<<<<<<< HEAD
-    <TargetFramework>netcoreapp2.2</TargetFramework>
+    <TargetFramework>netcoreapp3.0</TargetFramework>
     <Description>Web Client-Side File Templates for Microsoft Template Engine
 
     To install the templates in this package, run 'dotnet new --install $(PackageId)::$(PackageVersion)'.
     </Description>
-=======
-    <TargetFramework>netcoreapp3.0</TargetFramework>
-    <Description>Web Client-Side File Templates for Microsoft Template Engine</Description>
->>>>>>> 6abfd75b
   </PropertyGroup>
 
 </Project>