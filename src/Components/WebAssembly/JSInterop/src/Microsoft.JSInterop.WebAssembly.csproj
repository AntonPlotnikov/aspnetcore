﻿<Project Sdk="Microsoft.NET.Sdk">

  <PropertyGroup>
    <TargetFramework>netstandard2.1</TargetFramework>
    <Description>Abstractions and features for interop between .NET WebAssembly and JavaScript code.</Description>
    <PackageTags>wasm;javascript;interop</PackageTags>
    <GenerateDocumentationFile>true</GenerateDocumentationFile>
    <IsPackable>true</IsPackable>
<<<<<<< HEAD
    <IsShipping>true</IsShipping>
=======
    <IsShippingPackage>true</IsShippingPackage>
>>>>>>> e929dab4
    <HasReferenceAssembly>false</HasReferenceAssembly>
    <GenerateDocumentationFile>true</GenerateDocumentationFile>
  </PropertyGroup>

  <ItemGroup>
    <Reference Include="Microsoft.JSInterop" />
  </ItemGroup>

</Project><|MERGE_RESOLUTION|>--- conflicted
+++ resolved
@@ -6,11 +6,7 @@
     <PackageTags>wasm;javascript;interop</PackageTags>
     <GenerateDocumentationFile>true</GenerateDocumentationFile>
     <IsPackable>true</IsPackable>
-<<<<<<< HEAD
-    <IsShipping>true</IsShipping>
-=======
     <IsShippingPackage>true</IsShippingPackage>
->>>>>>> e929dab4
     <HasReferenceAssembly>false</HasReferenceAssembly>
     <GenerateDocumentationFile>true</GenerateDocumentationFile>
   </PropertyGroup>
